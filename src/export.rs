--- conflicted
+++ resolved
@@ -167,17 +167,6 @@
     writeln!(out,
              "\n$={}",
              ProofTreePrinter {
-<<<<<<< HEAD
-                 sset: sset,
-                 nset: nset,
-                 scope: scope,
-                 thm_label: thm_label,
-                 style: ProofStyle::PackedExplicit,
-                 arr: &arr,
-                 initial_chr: 2,
-                 indent: 6,
-                 line_width: 79,
-=======
                 sset: sset,
                 nset: nset,
                 scope: scope,
@@ -188,7 +177,6 @@
                 indent: 6,
                 line_width: 79,
                 (Convert deprecated try!() to "?")
->>>>>>> 647c86e5
              })?;
 
     writeln!(out, "\n$)")?;
